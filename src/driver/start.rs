--- conflicted
+++ resolved
@@ -52,16 +52,12 @@
         ast::dump::dump(&ast, &interner);
     }
 
-<<<<<<< HEAD
     {
         let mut bytecodegen = BytecodeGen::new();
         bytecodegen.gen(&ast);
     }
 
-    let mut ctxt = SemContext::new(args, &ast, interner);
-=======
     let mut vm = VM::new(args, &ast, interner);
->>>>>>> 43624616
 
     semck::check(&mut vm);
 
