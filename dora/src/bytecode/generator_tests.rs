--- conflicted
+++ resolved
@@ -204,25 +204,15 @@
 
 #[test]
 fn gen_position_load_field_float32() {
-<<<<<<< HEAD
-    let result = position("class Foo(let bar: Float) fun f(a: Foo) -> Float { return a.bar; }");
-    let expected = vec![(0, p(1, 60))];
-=======
     let result = position("class Foo(let bar: Float32) fun f(a: Foo) -> Float32 { return a.bar; }");
     let expected = vec![(0, p(1, 64))];
->>>>>>> e7b06a2e
-    assert_eq!(expected, result);
-}
-
-#[test]
-fn gen_position_load_field_float64() {
-<<<<<<< HEAD
-    let result = position("class Foo(let bar: Double) fun f(a: Foo) -> Double { return a.bar; }");
-    let expected = vec![(0, p(1, 62))];
-=======
+    assert_eq!(expected, result);
+}
+
+#[test]
+fn gen_position_load_field_float64() 
     let result = position("class Foo(let bar: Float64) fun f(a: Foo) -> Float64 { return a.bar; }");
     let expected = vec![(0, p(1, 64))];
->>>>>>> e7b06a2e
     assert_eq!(expected, result);
 }
 
@@ -366,25 +356,15 @@
 
 #[test]
 fn gen_position_store_field_float32() {
-<<<<<<< HEAD
-    let result = position("class Foo(var bar: Float) fun f(a: Foo, b: Float) { a.bar = b; }");
-    let expected = vec![(0, p(1, 59))];
-=======
     let result = position("class Foo(var bar: Float32) fun f(a: Foo, b: Float32) { a.bar = b; }");
-    let expected = vec![(0, p(1, 63))];
->>>>>>> e7b06a2e
+    let expected = vec![(0, p(1, 63))]
     assert_eq!(expected, result);
 }
 
 #[test]
 fn gen_position_store_field_float64() {
-<<<<<<< HEAD
-    let result = position("class Foo(var bar: Double) fun f(a: Foo, b: Double) { a.bar = b; }");
-    let expected = vec![(0, p(1, 61))];
-=======
     let result = position("class Foo(var bar: Float64) fun f(a: Foo, b: Float64) { a.bar = b; }");
     let expected = vec![(0, p(1, 63))];
->>>>>>> e7b06a2e
     assert_eq!(expected, result);
 }
 
@@ -409,11 +389,7 @@
 
 #[test]
 fn gen_add_float32() {
-<<<<<<< HEAD
-    let result = code("fun f() -> Float { return 1F + 2F; }");
-=======
     let result = code("fun f() -> Float32 { return 1F + 2F; }");
->>>>>>> e7b06a2e
     let expected = vec![
         ConstFloat32(r(1), 1_f32),
         ConstFloat32(r(2), 2_f32),
@@ -425,11 +401,7 @@
 
 #[test]
 fn gen_add_float64() {
-<<<<<<< HEAD
-    let result = code("fun f(a: Double, b: Double) -> Double { return a + b; }");
-=======
     let result = code("fun f(a: Float64, b: Float64) -> Float64 { return a + b; }");
->>>>>>> e7b06a2e
     let expected = vec![AddFloat64(r(2), r(0), r(1)), RetFloat64(r(2))];
     assert_eq!(expected, result);
 }
@@ -471,22 +443,14 @@
 
 #[test]
 fn gen_sub_float32() {
-<<<<<<< HEAD
-    let result = code("fun f(a: Float, b: Float) -> Float { return a - b; }");
-=======
     let result = code("fun f(a: Float32, b: Float32) -> Float32 { return a - b; }");
->>>>>>> e7b06a2e
     let expected = vec![SubFloat32(r(2), r(0), r(1)), RetFloat32(r(2))];
     assert_eq!(expected, result);
 }
 
 #[test]
 fn gen_sub_float64() {
-<<<<<<< HEAD
-    let result = code("fun f(a: Double, b: Double) -> Double { return a - b; }");
-=======
     let result = code("fun f(a: Float64, b: Float64) -> Float64 { return a - b; }");
->>>>>>> e7b06a2e
     let expected = vec![SubFloat64(r(2), r(0), r(1)), RetFloat64(r(2))];
     assert_eq!(expected, result);
 }
@@ -507,22 +471,14 @@
 
 #[test]
 fn gen_div_float32() {
-<<<<<<< HEAD
-    let result = code("fun f(a: Float, b: Float) -> Float { return a / b; }");
-=======
     let result = code("fun f(a: Float32, b: Float32) -> Float32 { return a / b; }");
->>>>>>> e7b06a2e
     let expected = vec![DivFloat32(r(2), r(0), r(1)), RetFloat32(r(2))];
     assert_eq!(expected, result);
 }
 
 #[test]
 fn gen_div_float64() {
-<<<<<<< HEAD
-    let result = code("fun f(a: Double, b: Double) -> Double { return a / b; }");
-=======
     let result = code("fun f(a: Float64, b: Float64) -> Float64 { return a / b; }");
->>>>>>> e7b06a2e
     let expected = vec![DivFloat64(r(2), r(0), r(1)), RetFloat64(r(2))];
     assert_eq!(expected, result);
 }
@@ -536,22 +492,14 @@
 
 #[test]
 fn gen_mul_float32() {
-<<<<<<< HEAD
-    let result = code("fun f(a: Float, b: Float) -> Float { return a * b; }");
-=======
     let result = code("fun f(a: Float32, b: Float32) -> Float32 { return a * b; }");
->>>>>>> e7b06a2e
     let expected = vec![MulFloat32(r(2), r(0), r(1)), RetFloat32(r(2))];
     assert_eq!(expected, result);
 }
 
 #[test]
 fn gen_mul_float64() {
-<<<<<<< HEAD
-    let result = code("fun f(a: Double, b: Double) -> Double { return a * b; }");
-=======
     let result = code("fun f(a: Float64, b: Float64) -> Float64 { return a * b; }");
->>>>>>> e7b06a2e
     let expected = vec![MulFloat64(r(2), r(0), r(1)), RetFloat64(r(2))];
     assert_eq!(expected, result);
 }
@@ -679,22 +627,14 @@
 
 #[test]
 fn gen_expr_lit_float32() {
-<<<<<<< HEAD
-    let result = code("fun f() -> Float { return 1F; }");
-=======
     let result = code("fun f() -> Float32 { return 1F; }");
->>>>>>> e7b06a2e
     let expected = vec![ConstFloat32(r(0), 1_f32), RetFloat32(r(0))];
     assert_eq!(expected, result);
 }
 
 #[test]
 fn gen_expr_lit_float64() {
-<<<<<<< HEAD
-    let result = code("fun f() -> Double { return 1D; }");
-=======
     let result = code("fun f() -> Float64 { return 1D; }");
->>>>>>> e7b06a2e
     let expected = vec![ConstFloat64(r(0), 1_f64), RetFloat64(r(0))];
     assert_eq!(expected, result);
 }
@@ -751,22 +691,14 @@
 
 #[test]
 fn gen_expr_lit_float32_zero() {
-<<<<<<< HEAD
-    let result = code("fun f() -> Float { return 0F; }");
-=======
     let result = code("fun f() -> Float32 { return 0F; }");
->>>>>>> e7b06a2e
     let expected = vec![ConstZeroFloat32(r(0)), RetFloat32(r(0))];
     assert_eq!(expected, result);
 }
 
 #[test]
 fn gen_expr_lit_float64_zero() {
-<<<<<<< HEAD
-    let result = code("fun f() -> Double { return 0D; }");
-=======
     let result = code("fun f() -> Float64 { return 0D; }");
->>>>>>> e7b06a2e
     let expected = vec![ConstZeroFloat64(r(0)), RetFloat64(r(0))];
     assert_eq!(expected, result);
 }
@@ -1048,132 +980,84 @@
 
 #[test]
 fn gen_expr_test_equal_float32() {
-<<<<<<< HEAD
-    let result = code("fun f(a: Float, b: Float) -> Bool { return a == b; }");
-=======
     let result = code("fun f(a: Float32, b: Float32) -> Bool { return a == b; }");
->>>>>>> e7b06a2e
     let expected = vec![TestEqFloat32(r(2), r(0), r(1)), RetBool(r(2))];
     assert_eq!(expected, result);
 }
 
 #[test]
 fn gen_expr_test_notequal_float32() {
-<<<<<<< HEAD
-    let result = code("fun f(a: Float, b: Float) -> Bool { return a != b; }");
-=======
     let result = code("fun f(a: Float32, b: Float32) -> Bool { return a != b; }");
->>>>>>> e7b06a2e
     let expected = vec![TestNeFloat32(r(2), r(0), r(1)), RetBool(r(2))];
     assert_eq!(expected, result);
 }
 
 #[test]
 fn gen_expr_test_lessthan_float32() {
-<<<<<<< HEAD
-    let result = code("fun f(a: Float, b: Float) -> Bool { return a < b; }");
-=======
     let result = code("fun f(a: Float32, b: Float32) -> Bool { return a < b; }");
->>>>>>> e7b06a2e
     let expected = vec![TestLtFloat32(r(2), r(0), r(1)), RetBool(r(2))];
     assert_eq!(expected, result);
 }
 
 #[test]
 fn gen_expr_test_lessthanequal_float32() {
-<<<<<<< HEAD
-    let result = code("fun f(a: Float, b: Float) -> Bool { return a <= b; }");
-=======
     let result = code("fun f(a: Float32, b: Float32) -> Bool { return a <= b; }");
->>>>>>> e7b06a2e
     let expected = vec![TestLeFloat32(r(2), r(0), r(1)), RetBool(r(2))];
     assert_eq!(expected, result);
 }
 
 #[test]
 fn gen_expr_test_greaterthan_float32() {
-<<<<<<< HEAD
-    let result = code("fun f(a: Float, b: Float) -> Bool { return a > b; }");
-=======
     let result = code("fun f(a: Float32, b: Float32) -> Bool { return a > b; }");
->>>>>>> e7b06a2e
     let expected = vec![TestGtFloat32(r(2), r(0), r(1)), RetBool(r(2))];
     assert_eq!(expected, result);
 }
 
 #[test]
 fn gen_expr_test_greaterthanequal_float32() {
-<<<<<<< HEAD
-    let result = code("fun f(a: Float, b: Float) -> Bool { return a >= b; }");
-=======
     let result = code("fun f(a: Float32, b: Float32) -> Bool { return a >= b; }");
->>>>>>> e7b06a2e
     let expected = vec![TestGeFloat32(r(2), r(0), r(1)), RetBool(r(2))];
     assert_eq!(expected, result);
 }
 
 #[test]
 fn gen_expr_test_equal_float64() {
-<<<<<<< HEAD
-    let result = code("fun f(a: Double, b: Double) -> Bool { return a == b; }");
-=======
     let result = code("fun f(a: Float64, b: Float64) -> Bool { return a == b; }");
->>>>>>> e7b06a2e
     let expected = vec![TestEqFloat64(r(2), r(0), r(1)), RetBool(r(2))];
     assert_eq!(expected, result);
 }
 
 #[test]
 fn gen_expr_test_notequal_float64() {
-<<<<<<< HEAD
-    let result = code("fun f(a: Double, b: Double) -> Bool { return a != b; }");
-=======
     let result = code("fun f(a: Float64, b: Float64) -> Bool { return a != b; }");
->>>>>>> e7b06a2e
     let expected = vec![TestNeFloat64(r(2), r(0), r(1)), RetBool(r(2))];
     assert_eq!(expected, result);
 }
 
 #[test]
 fn gen_expr_test_lessthan_float64() {
-<<<<<<< HEAD
-    let result = code("fun f(a: Double, b: Double) -> Bool { return a < b; }");
-=======
     let result = code("fun f(a: Float64, b: Float64) -> Bool { return a < b; }");
->>>>>>> e7b06a2e
     let expected = vec![TestLtFloat64(r(2), r(0), r(1)), RetBool(r(2))];
     assert_eq!(expected, result);
 }
 
 #[test]
 fn gen_expr_test_lessthanequal_float64() {
-<<<<<<< HEAD
-    let result = code("fun f(a: Double, b: Double) -> Bool { return a <= b; }");
-=======
     let result = code("fun f(a: Float64, b: Float64) -> Bool { return a <= b; }");
->>>>>>> e7b06a2e
     let expected = vec![TestLeFloat64(r(2), r(0), r(1)), RetBool(r(2))];
     assert_eq!(expected, result);
 }
 
 #[test]
 fn gen_expr_test_greaterthan_float64() {
-<<<<<<< HEAD
-    let result = code("fun f(a: Double, b: Double) -> Bool { return a > b; }");
-=======
     let result = code("fun f(a: Float64, b: Float64) -> Bool { return a > b; }");
->>>>>>> e7b06a2e
     let expected = vec![TestGtFloat64(r(2), r(0), r(1)), RetBool(r(2))];
     assert_eq!(expected, result);
 }
 
 #[test]
 fn gen_expr_test_greaterthanequal_float64() {
-<<<<<<< HEAD
-    let result = code("fun f(a: Double, b: Double) -> Bool { return a >= b; }");
-=======
     let result = code("fun f(a: Float64, b: Float64) -> Bool { return a >= b; }");
->>>>>>> e7b06a2e
     let expected = vec![TestGeFloat64(r(2), r(0), r(1)), RetBool(r(2))];
     assert_eq!(expected, result);
 }
@@ -1357,13 +1241,6 @@
 
 #[test]
 fn gen_store_global_float32() {
-<<<<<<< HEAD
-    gen("var a: Float; fun f(x: Float) { a = x; }", |vm, code| {
-        let gid = vm.global_by_name("a");
-        let expected = vec![StoreGlobalFloat32(r(0), gid), RetVoid];
-        assert_eq!(expected, code);
-    });
-=======
     gen(
         "var a: Float32; fun f(x: Float32) { a = x; }",
         |vm, code| {
@@ -1372,18 +1249,10 @@
             assert_eq!(expected, code);
         },
     );
->>>>>>> e7b06a2e
 }
 
 #[test]
 fn gen_store_global_float64() {
-<<<<<<< HEAD
-    gen("var a: Double; fun f(x: Double) { a = x; }", |vm, code| {
-        let gid = vm.global_by_name("a");
-        let expected = vec![StoreGlobalFloat64(r(0), gid), RetVoid];
-        assert_eq!(expected, code);
-    });
-=======
     gen(
         "var a: Float64; fun f(x: Float64) { a = x; }",
         |vm, code| {
@@ -1392,7 +1261,6 @@
             assert_eq!(expected, code);
         },
     );
->>>>>>> e7b06a2e
 }
 
 #[test]
@@ -2745,22 +2613,14 @@
 
 #[test]
 fn gen_load_array_float32() {
-<<<<<<< HEAD
-    let result = code("fun f(a: Array[Float], idx: Int64) -> Float { return a(idx); }");
-=======
     let result = code("fun f(a: Array[Float32], idx: Int64) -> Float32 { return a(idx); }");
->>>>>>> e7b06a2e
     let expected = vec![LoadArrayFloat32(r(2), r(0), r(1)), RetFloat32(r(2))];
     assert_eq!(expected, result);
 }
 
 #[test]
 fn gen_load_array_float64() {
-<<<<<<< HEAD
-    let result = code("fun f(a: Array[Double], idx: Int64) -> Double { return a(idx); }");
-=======
     let result = code("fun f(a: Array[Float64], idx: Int64) -> Float64 { return a(idx); }");
->>>>>>> e7b06a2e
     let expected = vec![LoadArrayFloat64(r(2), r(0), r(1)), RetFloat64(r(2))];
     assert_eq!(expected, result);
 }
@@ -2802,25 +2662,15 @@
 
 #[test]
 fn gen_position_load_array_float32() {
-<<<<<<< HEAD
-    let result = position("fun f(a: Array[Float]) -> Float { return a(0L); }");
-    let expected = vec![(2, p(1, 43))];
-=======
     let result = position("fun f(a: Array[Float32]) -> Float32 { return a(0L); }");
     let expected = vec![(2, p(1, 47))];
->>>>>>> e7b06a2e
     assert_eq!(expected, result);
 }
 
 #[test]
 fn gen_position_load_array_float64() {
-<<<<<<< HEAD
-    let result = position("fun f(a: Array[Double]) -> Double { return a(0L); }");
-    let expected = vec![(2, p(1, 45))];
-=======
     let result = position("fun f(a: Array[Float64]) -> Float64 { return a(0L); }");
     let expected = vec![(2, p(1, 47))];
->>>>>>> e7b06a2e
     assert_eq!(expected, result);
 }
 
@@ -2888,11 +2738,7 @@
 
 #[test]
 fn gen_store_array_float32() {
-<<<<<<< HEAD
-    let result = code("fun f(a: Array[Float], b: Float) { a(0L) = b; }");
-=======
     let result = code("fun f(a: Array[Float32], b: Float32) { a(0L) = b; }");
->>>>>>> e7b06a2e
     let expected = vec![
         ConstZeroInt64(Register(2)),
         StoreArrayFloat32(r(1), r(0), r(2)),
@@ -2903,11 +2749,7 @@
 
 #[test]
 fn gen_store_array_float64() {
-<<<<<<< HEAD
-    let result = code("fun f(a: Array[Double], b: Double) { a(0L) = b; }");
-=======
     let result = code("fun f(a: Array[Float64], b: Float64) { a(0L) = b; }");
->>>>>>> e7b06a2e
     let expected = vec![
         ConstZeroInt64(Register(2)),
         StoreArrayFloat64(r(1), r(0), r(2)),
@@ -2957,25 +2799,15 @@
 
 #[test]
 fn gen_position_store_array_float32() {
-<<<<<<< HEAD
-    let result = position("fun f(a: Array[Float], b: Float) { a(0L) = b; }");
-    let expected = vec![(2, p(1, 42))];
-=======
     let result = position("fun f(a: Array[Float32], b: Float32) { a(0L) = b; }");
     let expected = vec![(2, p(1, 46))];
->>>>>>> e7b06a2e
     assert_eq!(expected, result);
 }
 
 #[test]
 fn gen_position_store_array_float64() {
-<<<<<<< HEAD
-    let result = position("fun f(a: Array[Double], b: Double) { a(0L) = b; }");
-    let expected = vec![(2, p(1, 44))];
-=======
     let result = position("fun f(a: Array[Float64], b: Float64) { a(0L) = b; }");
     let expected = vec![(2, p(1, 46))];
->>>>>>> e7b06a2e
     assert_eq!(expected, result);
 }
 
@@ -3207,67 +3039,43 @@
 }
 
 #[test]
-fn gen_reinterpret_float32_as_int32() {
-<<<<<<< HEAD
-    let result = code("fun f(a: Float) -> Int32 { a.asInt32() }");
-=======
+fn gen_reinterpret_float32_as_int32() 
     let result = code("fun f(a: Float32) -> Int32 { a.asInt32() }");
->>>>>>> e7b06a2e
     let expected = vec![ReinterpretFloat32AsInt32(r(1), r(0)), RetInt32(r(1))];
     assert_eq!(expected, result);
 }
 
 #[test]
 fn gen_reinterpret_int32_as_float32() {
-<<<<<<< HEAD
-    let result = code("fun f(a: Int32) -> Float { a.asFloat() }");
-=======
     let result = code("fun f(a: Int32) -> Float32 { a.asFloat32() }");
->>>>>>> e7b06a2e
     let expected = vec![ReinterpretInt32AsFloat32(r(1), r(0)), RetFloat32(r(1))];
     assert_eq!(expected, result);
 }
 
 #[test]
 fn gen_reinterpret_float64_as_int64() {
-<<<<<<< HEAD
-    let result = code("fun f(a: Double) -> Int64 { a.asInt64() }");
-=======
     let result = code("fun f(a: Float64) -> Int64 { a.asInt64() }");
->>>>>>> e7b06a2e
     let expected = vec![ReinterpretFloat64AsInt64(r(1), r(0)), RetInt64(r(1))];
     assert_eq!(expected, result);
 }
 
 #[test]
 fn gen_reinterpret_int64_as_float64() {
-<<<<<<< HEAD
-    let result = code("fun f(a: Int64) -> Double { a.asDouble() }");
-=======
     let result = code("fun f(a: Int64) -> Float64 { a.asFloat64() }");
->>>>>>> e7b06a2e
     let expected = vec![ReinterpretInt64AsFloat64(r(1), r(0)), RetFloat64(r(1))];
     assert_eq!(expected, result);
 }
 
 #[test]
 fn gen_float32_is_nan() {
-<<<<<<< HEAD
-    let result = code("fun f(a: Float) -> Bool { a.isNan() }");
-=======
     let result = code("fun f(a: Float32) -> Bool { a.isNan() }");
->>>>>>> e7b06a2e
     let expected = vec![TestNeFloat32(r(1), r(0), r(0)), RetBool(r(1))];
     assert_eq!(expected, result);
 }
 
 #[test]
 fn gen_float64_is_nan() {
-<<<<<<< HEAD
-    let result = code("fun f(a: Double) -> Bool { a.isNan() }");
-=======
     let result = code("fun f(a: Float64) -> Bool { a.isNan() }");
->>>>>>> e7b06a2e
     let expected = vec![TestNeFloat64(r(1), r(0), r(0)), RetBool(r(1))];
     assert_eq!(expected, result);
 }
@@ -3288,88 +3096,56 @@
 
 #[test]
 fn gen_convert_int_to_float32() {
-<<<<<<< HEAD
-    let result = code("fun f(a: Int32) -> Float { a.toFloat() }");
-=======
     let result = code("fun f(a: Int32) -> Float32 { a.toFloat32() }");
->>>>>>> e7b06a2e
     let expected = vec![ConvertInt32ToFloat32(r(1), r(0)), RetFloat32(r(1))];
     assert_eq!(expected, result);
 }
 
 #[test]
 fn gen_convert_int_to_float64() {
-<<<<<<< HEAD
-    let result = code("fun f(a: Int32) -> Double { a.toDouble() }");
-=======
     let result = code("fun f(a: Int32) -> Float64 { a.toFloat64() }");
->>>>>>> e7b06a2e
     let expected = vec![ConvertInt32ToFloat64(r(1), r(0)), RetFloat64(r(1))];
     assert_eq!(expected, result);
 }
 
 #[test]
 fn gen_convert_int64_to_float32() {
-<<<<<<< HEAD
-    let result = code("fun f(a: Int64) -> Float { a.toFloat() }");
-=======
     let result = code("fun f(a: Int64) -> Float32 { a.toFloat32() }");
->>>>>>> e7b06a2e
     let expected = vec![ConvertInt64ToFloat32(r(1), r(0)), RetFloat32(r(1))];
     assert_eq!(expected, result);
 }
 
 #[test]
 fn gen_convert_int64_to_float64() {
-<<<<<<< HEAD
-    let result = code("fun f(a: Int64) -> Double { a.toDouble() }");
-=======
     let result = code("fun f(a: Int64) -> Float64 { a.toFloat64() }");
->>>>>>> e7b06a2e
     let expected = vec![ConvertInt64ToFloat64(r(1), r(0)), RetFloat64(r(1))];
     assert_eq!(expected, result);
 }
 
 #[test]
 fn gen_truncate_float32_to_int() {
-<<<<<<< HEAD
-    let result = code("fun f(a: Float) -> Int32 { a.toInt32() }");
-=======
     let result = code("fun f(a: Float32) -> Int32 { a.toInt32() }");
->>>>>>> e7b06a2e
     let expected = vec![TruncateFloat32ToInt32(r(1), r(0)), RetInt32(r(1))];
     assert_eq!(expected, result);
 }
 
 #[test]
 fn gen_truncate_float32_to_int64() {
-<<<<<<< HEAD
-    let result = code("fun f(a: Float) -> Int64 { a.toInt64() }");
-=======
     let result = code("fun f(a: Float32) -> Int64 { a.toInt64() }");
->>>>>>> e7b06a2e
     let expected = vec![TruncateFloat32ToInt64(r(1), r(0)), RetInt64(r(1))];
     assert_eq!(expected, result);
 }
 
 #[test]
 fn gen_truncate_float64_to_int() {
-<<<<<<< HEAD
-    let result = code("fun f(a: Double) -> Int32 { a.toInt32() }");
-=======
     let result = code("fun f(a: Float64) -> Int32 { a.toInt32() }");
->>>>>>> e7b06a2e
     let expected = vec![TruncateFloat64ToInt32(r(1), r(0)), RetInt32(r(1))];
     assert_eq!(expected, result);
 }
 
 #[test]
 fn gen_truncate_float64_to_int64() {
-<<<<<<< HEAD
-    let result = code("fun f(a: Double) -> Int64 { a.toInt64() }");
-=======
     let result = code("fun f(a: Float64) -> Int64 { a.toInt64() }");
->>>>>>> e7b06a2e
     let expected = vec![TruncateFloat64ToInt64(r(1), r(0)), RetInt64(r(1))];
     assert_eq!(expected, result);
 }
@@ -3435,34 +3211,22 @@
 
 #[test]
 fn gen_array_get() {
-<<<<<<< HEAD
-    let result = code("fun f(x: Array[Float], idx: Int64) -> Float { x(idx) }");
-=======
     let result = code("fun f(x: Array[Float32], idx: Int64) -> Float32 { x(idx) }");
->>>>>>> e7b06a2e
     let expected = vec![LoadArrayFloat32(r(2), r(0), r(1)), RetFloat32(r(2))];
     assert_eq!(expected, result);
 }
 
 #[test]
 fn gen_array_get_method() {
-<<<<<<< HEAD
-    let result = code("fun f(x: Array[Float], idx: Int64) -> Float { x.get(idx) }");
-=======
     let result = code("fun f(x: Array[Float32], idx: Int64) -> Float32 { x.get(idx) }");
->>>>>>> e7b06a2e
     let expected = vec![LoadArrayFloat32(r(2), r(0), r(1)), RetFloat32(r(2))];
     assert_eq!(expected, result);
 }
 
 #[test]
 fn gen_array_set_method() {
-<<<<<<< HEAD
-    let result = code("fun f(x: Array[Float], idx: Int64, value: Float) { x.set(idx, value); }");
-=======
     let result =
         code("fun f(x: Array[Float32], idx: Int64, value: Float32) { x.set(idx, value); }");
->>>>>>> e7b06a2e
     let expected = vec![StoreArrayFloat32(r(2), r(0), r(1)), RetVoid];
     assert_eq!(expected, result);
 }
