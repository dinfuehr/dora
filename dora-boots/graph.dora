--- conflicted
+++ resolved
@@ -412,19 +412,11 @@
     @override fun dumpName() -> String { "Int64(${self.value})" }
 }
 
-<<<<<<< HEAD
-class Float32Const(let value: Float): Const {
-    @override fun dumpName() -> String { "Float32(${self.value})" }
-}
-
-class Float64Const(let value: Double): Const {
-=======
 class Float32Const(let value: Float32): Const {
     @override fun dumpName() -> String { "Float32(${self.value})" }
 }
 
 class Float64Const(let value: Float64): Const {
->>>>>>> e7b06a2e
     @override fun dumpName() -> String { "Float64(${self.value})" }
 }
 
