class BytecodeFunction(let code: Array[UInt8], let const_pool: Array[ConstPoolEntry], let registers: Array[BytecodeType], let arguments: Int32) {
    fun constPool(idx: ConstPoolId) -> ConstPoolEntry {
        self.const_pool.get(idx.value.toInt64())
    }

    fun codeAt(idx: Int32) -> Int32 {
        self.code.get(idx.toInt64()).toInt32()
    }

    fun codeInt32At(idx: Int32) -> Int32 {
        let byte1 = self.codeAt(idx);
        let byte2 = self.codeAt(idx+1);
        let byte3 = self.codeAt(idx+2);
        let byte4 = self.codeAt(idx+3);

        (byte4 << 24) | (byte3 << 16) | (byte2 << 8) | byte1
    }
}

@open @abstract class ConstPoolEntry {
    fun toInt32() -> Option[Int32] {
        if self is ConstPoolInt32 {
            Option::some[Int32]((self as ConstPoolInt32).value)
        } else {
            Option::none[Int32]()
        }
    }

    fun toInt64() -> Option[Int64] {
        if self is ConstPoolInt64 {
            Option::some[Int64]((self as ConstPoolInt64).value)
        } else {
            Option::none[Int64]()
        }
    }

<<<<<<< HEAD
    fun toFloat32() -> Option[Float] {
        if self is ConstPoolFloat32 {
            Option::some[Float]((self as ConstPoolFloat32).value)
=======
    fun toFloat32() -> Option[Float32] {
        if self is ConstPoolFloat32 {
            Option::some[Float32]((self as ConstPoolFloat32).value)
>>>>>>> e7b06a2e
        } else {
            Option::none[Float32]()
        }
    }

<<<<<<< HEAD
    fun toFloat64() -> Option[Double] {
        if self is ConstPoolFloat64 {
            Option::some[Double]((self as ConstPoolFloat64).value)
=======
    fun toFloat64() -> Option[Float64] {
        if self is ConstPoolFloat64 {
            Option::some[Float64]((self as ConstPoolFloat64).value)
>>>>>>> e7b06a2e
        } else {
            Option::none[Float64]()
        }
    }

    @abstract fun toString() -> String;
}

class ConstPoolInt32(let value: Int32): ConstPoolEntry {
    @override fun toString() -> String { "Int32 ${self.value}" }
}

class ConstPoolInt64(let value: Int64): ConstPoolEntry {
    @override fun toString() -> String { "Int64 ${self.value}" }
}

<<<<<<< HEAD
class ConstPoolFloat32(let value: Float): ConstPoolEntry {
    @override fun toString() -> String { "Float32 ${self.value}" }
}

class ConstPoolFloat64(let value: Double): ConstPoolEntry {
=======
class ConstPoolFloat32(let value: Float32): ConstPoolEntry {
    @override fun toString() -> String { "Float32 ${self.value}" }
}

class ConstPoolFloat64(let value: Float64): ConstPoolEntry {
>>>>>>> e7b06a2e
    @override fun toString() -> String { "Float64 ${self.value}" }
}

class ConstPoolString(let value: String): ConstPoolEntry {
    @override fun toString() -> String { "String '${self.value}'" }
}

class ConstPoolChar(let value: Char): ConstPoolEntry {
    @override fun toString() -> String { "Char '${self.value}' ${self.value.toInt32()}" }
}

class BytecodeRegister(let value: Int32) {
    fun equals(rhs: BytecodeRegister) -> Bool {
        self.value == rhs.value
    }
}

impl Equals for BytecodeRegister {
    fun equals(other: BytecodeRegister) -> Bool {
        self.value == other.value
    }
}

impl Hash for BytecodeRegister {
    fun hash() -> Int32 {
        self.value
    }
}

impl Stringable for BytecodeRegister {
    fun toString() -> String = "r${self.value}";
}

class ClassDefId(let value: Int32)
class FieldId(let value: Int32)
class GlobalId(let value: Int32)
class ConstPoolId(let value: Int32) {
    fun equals(rhs: ConstPoolId) -> Bool {
        self.value == rhs.value
    }
}

class FctId(let value: Int32)

class BytecodeType(let value: Int32) {
    fun isBool() -> Bool = self.value == BC_TYPE_BOOL;
    fun isUInt8() -> Bool = self.value == BC_TYPE_U_INT8;
    fun isChar() -> Bool = self.value == BC_TYPE_CHAR;
    fun isInt32() -> Bool = self.value == BC_TYPE_INT32;
    fun isInt64() -> Bool = self.value == BC_TYPE_INT64;
    fun isFloat32() -> Bool = self.value == BC_TYPE_FLOAT32;
    fun isFloat64() -> Bool = self.value == BC_TYPE_FLOAT64;
    fun isPtr() -> Bool = self.value == BC_TYPE_PTR;
}

module BytecodeType {
    fun bool() -> BytecodeType = BytecodeType(BC_TYPE_BOOL);
    fun uint8() -> BytecodeType = BytecodeType(BC_TYPE_U_INT8);
    fun char() -> BytecodeType = BytecodeType(BC_TYPE_CHAR);
    fun int32() -> BytecodeType = BytecodeType(BC_TYPE_INT32);
    fun int64() -> BytecodeType = BytecodeType(BC_TYPE_INT64);
    fun float32() -> BytecodeType = BytecodeType(BC_TYPE_FLOAT32);
    fun float64() -> BytecodeType = BytecodeType(BC_TYPE_FLOAT64);
    fun ptr() -> BytecodeType = BytecodeType(BC_TYPE_PTR);
}

impl Stringable for BytecodeType {
    fun toString() -> String { bytecodeTypeName(self.value) }
}<|MERGE_RESOLUTION|>--- conflicted
+++ resolved
@@ -34,29 +34,17 @@
         }
     }
 
-<<<<<<< HEAD
-    fun toFloat32() -> Option[Float] {
-        if self is ConstPoolFloat32 {
-            Option::some[Float]((self as ConstPoolFloat32).value)
-=======
     fun toFloat32() -> Option[Float32] {
         if self is ConstPoolFloat32 {
             Option::some[Float32]((self as ConstPoolFloat32).value)
->>>>>>> e7b06a2e
         } else {
             Option::none[Float32]()
         }
     }
 
-<<<<<<< HEAD
-    fun toFloat64() -> Option[Double] {
-        if self is ConstPoolFloat64 {
-            Option::some[Double]((self as ConstPoolFloat64).value)
-=======
     fun toFloat64() -> Option[Float64] {
         if self is ConstPoolFloat64 {
             Option::some[Float64]((self as ConstPoolFloat64).value)
->>>>>>> e7b06a2e
         } else {
             Option::none[Float64]()
         }
@@ -73,19 +61,11 @@
     @override fun toString() -> String { "Int64 ${self.value}" }
 }
 
-<<<<<<< HEAD
-class ConstPoolFloat32(let value: Float): ConstPoolEntry {
-    @override fun toString() -> String { "Float32 ${self.value}" }
-}
-
-class ConstPoolFloat64(let value: Double): ConstPoolEntry {
-=======
 class ConstPoolFloat32(let value: Float32): ConstPoolEntry {
     @override fun toString() -> String { "Float32 ${self.value}" }
 }
 
 class ConstPoolFloat64(let value: Float64): ConstPoolEntry {
->>>>>>> e7b06a2e
     @override fun toString() -> String { "Float64 ${self.value}" }
 }
 
