--- conflicted
+++ resolved
@@ -509,20 +509,12 @@
         self.emitReg1AndIdx(BC_CONST_INT64, dest, idx);
     }
 
-<<<<<<< HEAD
-    fun emitConstFloat32(dest: BytecodeRegister, value: Float) {
-=======
     fun emitConstFloat32(dest: BytecodeRegister, value: Float32) {
->>>>>>> e7b06a2e
         let idx = self.addConst(ConstPoolFloat32(value));
         self.emitReg1AndIdx(BC_CONST_FLOAT32, dest, idx);
     }
 
-<<<<<<< HEAD
-    fun emitConstFloat64(dest: BytecodeRegister, value: Double) {
-=======
     fun emitConstFloat64(dest: BytecodeRegister, value: Float64) {
->>>>>>> e7b06a2e
         let idx = self.addConst(ConstPoolFloat64(value));
         self.emitReg1AndIdx(BC_CONST_FLOAT64, dest, idx);
     }
